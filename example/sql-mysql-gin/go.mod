--- conflicted
+++ resolved
@@ -1,11 +1,6 @@
 module sql-mysql-gin
 
-<<<<<<< HEAD
-go 1.23
-toolchain go1.24.1
-=======
 go 1.23.0
->>>>>>> 4b758ebb
 
 require (
 	github.com/gin-gonic/gin v1.10.0
@@ -37,21 +32,12 @@
 	github.com/pelletier/go-toml/v2 v2.2.4 // indirect
 	github.com/twitchyliquid64/golang-asm v0.15.1 // indirect
 	github.com/ugorji/go/codec v1.2.12 // indirect
-<<<<<<< HEAD
-	golang.org/x/arch v0.8.0 // indirect
-	golang.org/x/crypto v0.36.0 // indirect
-	golang.org/x/net v0.38.0 // indirect
-	golang.org/x/sys v0.31.0 // indirect
-	golang.org/x/text v0.23.0 // indirect
-	google.golang.org/protobuf v1.34.1 // indirect
-=======
 	golang.org/x/arch v0.16.0 // indirect
 	golang.org/x/crypto v0.37.0 // indirect
 	golang.org/x/net v0.39.0 // indirect
 	golang.org/x/sys v0.32.0 // indirect
 	golang.org/x/text v0.24.0 // indirect
 	google.golang.org/protobuf v1.36.6 // indirect
->>>>>>> 4b758ebb
 	gopkg.in/yaml.v3 v3.0.1 // indirect
 )
 
