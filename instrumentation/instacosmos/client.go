// (c) Copyright IBM Corp. 2023

//go:build go1.18
// +build go1.18

package instacosmos

import (
	"context"

	"github.com/Azure/azure-sdk-for-go/sdk/azcore"
	"github.com/Azure/azure-sdk-for-go/sdk/azcore/runtime"
	"github.com/Azure/azure-sdk-for-go/sdk/data/azcosmos"
	instana "github.com/instana/go-sensor"
)

const emptyPrimaryKey string = ""

// Client is the interface that wraps the methods of *azcosmos.Client
type Client interface {
<<<<<<< HEAD
			Endpoint() string
	NewContainer(collector instana.TracerLogger, databaseID string, containerID string) (ContainerClient, error)
	NewDatabase(collector instana.TracerLogger, id string) (DatabaseClient, error)
=======
	Endpoint() string
	NewContainer(databaseID string, containerID string) (ContainerClient, error)
	NewDatabase(id string) (*azcosmos.DatabaseClient, error)
>>>>>>> aad10593
	CreateDatabase(
		ctx context.Context,
		databaseProperties azcosmos.DatabaseProperties,
		o *azcosmos.CreateDatabaseOptions) (azcosmos.DatabaseResponse, error)
	NewQueryDatabasesPager(query string, o *azcosmos.QueryDatabasesOptions) *runtime.Pager[azcosmos.QueryDatabasesResponse]
}

type instaClient struct {
	*azcosmos.Client
	collector instana.TracerLogger
}

// NewKeyCredential creates an KeyCredential containing the
// account's primary or secondary key.
func NewKeyCredential(key string) (azcosmos.KeyCredential, error) {
	return azcosmos.NewKeyCredential(key)
}

// NewClientWithKey creates an instance of instrumented *azcosmos.Client
// endpoint - The cosmos service endpoint to use.
// cred - The credential used to authenticate with the cosmos service.
// options - Optional Cosmos client options.  Pass nil to accept default values.
func NewClientWithKey(collector instana.TracerLogger,
	endpoint string,
	cred azcosmos.KeyCredential,
	o *azcosmos.ClientOptions) (Client, error) {
	client, err := azcosmos.NewClientWithKey(endpoint, cred, o)
	if err != nil {
		return nil, err
	}
	return &instaClient{
		client,
		collector,
	}, nil

}

// NewClient creates an instance of instrumented *azcosmos.Client
// endpoint - The cosmos service endpoint to use.
// cred - The credential used to authenticate with the cosmos service.
// options - Optional Cosmos client options.  Pass nil to accept default values.
func NewClient(collector instana.TracerLogger, endpoint string, cred azcore.TokenCredential, o *azcosmos.ClientOptions) (Client, error) {
	client, err := azcosmos.NewClient(endpoint, cred, o)
	if err != nil {
		return nil, err
	}
	return &instaClient{
		client,
		collector,
	}, nil
}

// NewClientFromConnectionString creates an instance of instrumented *azcosmos.Client
// connectionString - The cosmos service connection string.
// options - Optional Cosmos client options.  Pass nil to accept default values.
func NewClientFromConnectionString(collector instana.TracerLogger, connectionString string, o *azcosmos.ClientOptions) (Client, error) {
	client, err := azcosmos.NewClientFromConnectionString(connectionString, o)
	if err != nil {
		return nil, err
	}
	return &instaClient{
		client,
		collector,
	}, nil
}

// Endpoint return the cosmos service endpoint
func (ic *instaClient) Endpoint() string {
	return ic.Client.Endpoint()
}

// NewContainer returns the instance of instrumented *azcosmos.DatabaseClient
// id - azure cosmos database name
func (ic *instaClient) NewDatabase(id string) (*azcosmos.DatabaseClient, error) {
	return ic.Client.NewDatabase(id)
}

// NewContainer returns the instance of instrumented *azcosmos.ContainerClient
// databaseID - azure cosmos database name
// containerID - azure cosmos container name
func (ic *instaClient) NewContainer(databaseID string, containerID string) (ContainerClient, error) {
	containerClient, err := ic.Client.NewContainer(databaseID, containerID)
	if err != nil {
		return nil, err
	}
	return &instaContainerClient{
		database:    databaseID,
		containerID: containerID,
		endpoint:    ic.Client.Endpoint(),
		t: newTracer(context.TODO(), ic.collector, instana.DbConnDetails{
			DatabaseName: string(instana.CosmosSpanType),
			RawString:    ic.Client.Endpoint(),
		}),
		ContainerClient: containerClient,
		pk:              NewPK(emptyPrimaryKey),
	}, nil
}

// CreateDatabase creates a new database in azure account
// ctx - The context for the request.
// databaseProperties - The definition of the database
// o - Options for the create database operation.
func (ic *instaClient) CreateDatabase(ctx context.Context,
	dbProperties azcosmos.DatabaseProperties, o *azcosmos.CreateDatabaseOptions) (azcosmos.DatabaseResponse, error) {
	return ic.Client.CreateDatabase(ctx, dbProperties, nil)
}<|MERGE_RESOLUTION|>--- conflicted
+++ resolved
@@ -18,15 +18,9 @@
 
 // Client is the interface that wraps the methods of *azcosmos.Client
 type Client interface {
-<<<<<<< HEAD
-			Endpoint() string
-	NewContainer(collector instana.TracerLogger, databaseID string, containerID string) (ContainerClient, error)
-	NewDatabase(collector instana.TracerLogger, id string) (DatabaseClient, error)
-=======
 	Endpoint() string
 	NewContainer(databaseID string, containerID string) (ContainerClient, error)
 	NewDatabase(id string) (*azcosmos.DatabaseClient, error)
->>>>>>> aad10593
 	CreateDatabase(
 		ctx context.Context,
 		databaseProperties azcosmos.DatabaseProperties,
