--- conflicted
+++ resolved
@@ -3,13 +3,8 @@
 go 1.22
 
 require (
-<<<<<<< HEAD
-	github.com/instana/go-sensor v1.66.0
+	github.com/instana/go-sensor v1.66.1
 	github.com/jackc/pgx/v5 v5.7.2
-=======
-	github.com/instana/go-sensor v1.66.1
-	github.com/jackc/pgx/v5 v5.7.1
->>>>>>> dc7720cb
 	github.com/opentracing/opentracing-go v1.2.0
 )
 
