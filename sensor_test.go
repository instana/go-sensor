--- conflicted
+++ resolved
@@ -3,24 +3,4 @@
 
 package instana_test
 
-<<<<<<< HEAD
-// "os"
-// "testing"
-
-// instana "github.com/instana/go-sensor"
-
-const TestServiceName = "test_service"
-
-// func TestMain(m *testing.M) {
-// instana.InitSensor(&instana.Options{
-// 	Service: TestServiceName,
-// 	Tracer: instana.TracerOptions{
-// 		CollectableHTTPHeaders: []string{"x-custom-header-1", "x-custom-header-2"},
-// 	},
-// })
-
-// os.Exit(m.Run())
-// }
-=======
-const TestServiceName = "test_service"
->>>>>>> 3a06762a
+const TestServiceName = "test_service"