// (c) Copyright IBM Corp. 2021
// (c) Copyright Instana Inc. 2016

package instana

import (
	"context"
	"fmt"
	"io/ioutil"
	"math"
	"net"
	"os"
	"path/filepath"
	"runtime"
	"strconv"
	"time"

	f "github.com/looplab/fsm"
)

const (
	eInit     = "init"
	eLookup   = "lookup"
	eAnnounce = "announce"
	eTest     = "test"

	retryPeriod                = 30 * 1000 * time.Millisecond
	exponentialRetryPeriodBase = 10 * 1000 * time.Millisecond
	maximumRetries             = 3
)

type fsmS struct {
	agentComm                  *agentCommunicator
	fsm                        *f.FSM
	timer                      *time.Timer
	retriesLeft                int
	expDelayFunc               func(retryNumber int) time.Duration
	lookupAgentHostRetryPeriod time.Duration
	logger                     LeveledLogger
}

func newHostAgentFromS(pid int, hostID string) *fromS {
	return &fromS{
		EntityID: strconv.Itoa(pid),
		HostID:   hostID,
	}
}

func newFSM(ahd *agentCommunicator, logger LeveledLogger) *fsmS {
	logger.Warn("Stan is on the scene. Starting Instana instrumentation.")
	logger.Debug("initializing fsm")

	ret := &fsmS{
		agentComm:                  ahd,
		retriesLeft:                maximumRetries,
		expDelayFunc:               expDelay,
		logger:                     logger,
		lookupAgentHostRetryPeriod: retryPeriod,
	}

	ret.fsm = f.NewFSM(
		"none",
		f.Events{
			{Name: eInit, Src: []string{"none", "unannounced", "announced", "ready"}, Dst: "init"},
			{Name: eLookup, Src: []string{"init"}, Dst: "unannounced"},
			{Name: eAnnounce, Src: []string{"unannounced"}, Dst: "announced"},
			{Name: eTest, Src: []string{"announced"}, Dst: "ready"}},
		f.Callbacks{
			"init":              ret.lookupAgentHost,
			"enter_unannounced": ret.announceSensor,
			"enter_announced":   ret.testAgent,
			"ready":             ret.ready,
		})
	ret.fsm.Event(context.Background(), eInit)

	return ret
}

func (r *fsmS) scheduleRetry(e *f.Event, cb func(_ context.Context, e *f.Event)) {
	r.timer = time.NewTimer(r.lookupAgentHostRetryPeriod)
	go func() {
		<-r.timer.C
		cb(context.Background(), e)
	}()
}

func (r *fsmS) scheduleRetryWithExponentialDelay(e *f.Event, cb func(_ context.Context, e *f.Event), retryNumber int) {
	time.Sleep(r.expDelayFunc(retryNumber))
	cb(context.Background(), e)
}

func (r *fsmS) lookupAgentHost(_ context.Context, e *f.Event) {
	go r.checkHost(e)
}

// checkHost verifies and set the agent host address
func (r *fsmS) checkHost(e *f.Event) {

	// Look for a successful ping from the configured host
	host := r.agentComm.host
	r.logger.Debug("checking host ", r.agentComm.host)

	found := r.agentComm.checkForSuccessResponse()

	if found {
		r.lookupSuccess(host)
		r.logger.Debug("Agent host found: '", host, "' when attempting to read the string 'Instana Agent' from the response header.")
		return
	}

	// Check whether agent host is configured in env variable and look for a successful ping from the configured host
	r.logger.Debug("Attempting to retrieve host from the INSTANA_AGENT_HOST environment variable")
	hostFromEnv, ok := os.LookupEnv("INSTANA_AGENT_HOST")

	if !ok {
		r.logger.Debug("No INSTANA_AGENT_HOST environment variable present")
	} else {
		r.logger.Debug("Attempting to reach the agent with host found from the INSTANA_AGENT_HOST environment variable: ", hostFromEnv)
		originalHost := r.agentComm.host
		r.agentComm.host = hostFromEnv
		found = r.agentComm.checkForSuccessResponse()

		if found {
			r.logger.Debug("Lookup successful with host from the INSTANA_AGENT_HOST environment variable: ", hostFromEnv)
			r.lookupSuccess(hostFromEnv)
			return
		}

		r.logger.Debug("Lookup failed with host from the INSTANA_AGENT_HOST environment variable: ", hostFromEnv, ". Updating host back to the original: ", originalHost)

		r.agentComm.host = originalHost
	}

	// Look for a successful ping for the configured default gateway
	routeFilename := "/proc/net/route"
	r.logger.Debug("Lookup failed for expected host: ", r.agentComm.host, ". Will attempt to read host from ", routeFilename)
	if _, fileNotFoundErr := os.Stat(routeFilename); fileNotFoundErr == nil {
		gateway, err := getDefaultGateway(routeFilename)
		r.logger.Debug("Identified the gateway: ", gateway)
		if err != nil {
			// This will be always the "failed to open /proc/net/route: no such file or directory" error.
			// As this info is not relevant to the customer, we can remove it from the message.
			r.logger.Error("Couldn't open the ", routeFilename, " file in order to retrieve the default gateway. Scheduling retry.")
			r.scheduleRetry(e, r.lookupAgentHost)

			return
		}

		if gateway == "" {
			r.logger.Error("Couldn't parse the default gateway address from ", routeFilename, ". Scheduling retry.")
			r.scheduleRetry(e, r.lookupAgentHost)

			return
		}

		originalHost := r.agentComm.host
		r.agentComm.host = gateway
		found := r.agentComm.checkForSuccessResponse()

		if found {
			r.logger.Debug("Lookup successful with host from ", routeFilename, ": ", gateway)
			r.lookupSuccess(gateway)
			return
		}

		r.logger.Debug("Lookup failed with host from ", routeFilename, ": ", gateway, ". Updating host back to the original: ", originalHost)

		r.agentComm.host = originalHost

		r.logger.Error("Cannot connect to the agent through default gateway. Scheduling retry.")
		r.scheduleRetry(e, r.lookupAgentHost)
	} else {
		r.logger.Error("Cannot connect to the agent. Scheduling retry.")
		r.logger.Debug("Connecting through the default gateway has not been attempted because ", routeFilename, " does not exist.")
		r.scheduleRetry(e, r.lookupAgentHost)
	}
}

func (r *fsmS) lookupSuccess(host string) {
	r.logger.Debug("agent lookup success ", host)

	r.agentComm.host = host
	r.retriesLeft = maximumRetries
	r.fsm.Event(context.Background(), eLookup)
}

func (r *fsmS) handleRetries(e *f.Event, cb func(_ context.Context, e *f.Event), retryFailMsg, retryMsg string) {
	r.retriesLeft--
	if r.retriesLeft == 0 {
		r.logger.Error(retryFailMsg)
		r.fsm.Event(context.Background(), eInit)
		return
	}

	r.logger.Debug(retryMsg)
	retryNumber := maximumRetries - r.retriesLeft + 1
	r.scheduleRetryWithExponentialDelay(e, cb, retryNumber)
}

func (r *fsmS) applyHostAgentSettings(resp agentResponse) {
	r.agentComm.from = newHostAgentFromS(int(resp.Pid), resp.HostID)

<<<<<<< HEAD
	if isSecretsOverride(sensor.options.Tracer, &resp) {
=======
	r.logger.Debug("agentOverrideSecrets flag value:", sensor.options.Tracer.agentOverrideSecrets)
	r.logger.Debug("agent response received for secret config:", resp.Secrets.Matcher, resp.Secrets.List)

	if isSecretsOverrideEnabled(sensor.options.Tracer) && isAgentSecretConfigValid(&resp) {
>>>>>>> e5e8bca0
		m, err := NamedMatcher(resp.Secrets.Matcher, resp.Secrets.List)
		if err != nil {
			r.logger.Warn("failed to apply secrets matcher configuration: ", err)
		} else {
			sensor.options.Tracer.Secrets = m
		}
	}

<<<<<<< HEAD
	r.logger.Debug("Secret Matcher used: ", sensor.options.Tracer.Secrets)
=======
	r.logger.Debug("secret Matcher used: ", sensor.options.Tracer.Secrets)
>>>>>>> e5e8bca0

	if len(sensor.options.Tracer.CollectableHTTPHeaders) == 0 {
		sensor.options.Tracer.CollectableHTTPHeaders = resp.getExtraHTTPHeaders()
	}

	r.logger.Debug("CollectableHTTPHeaders used: ", sensor.options.Tracer.CollectableHTTPHeaders)
}

func (r *fsmS) announceSensor(_ context.Context, e *f.Event) {
	r.logger.Debug("announcing sensor to the agent")

	go func() {
		defer func() {
			if err := recover(); err != nil {
				r.logger.Debug("Announce recovered:", err)
			}
		}()

		retryFailedMsg := "announceSensor: Couldn't announce the sensor after reaching the maximum amount of attempts."
		retryMsg := "Cannot announce sensor. Scheduling retry."

		d := r.getDiscoveryS()

		resp := r.agentComm.agentResponse(d)

		if resp == nil {
			r.handleRetries(e, r.announceSensor, retryFailedMsg, retryMsg)
			return
		}

		r.logger.Info("Host agent available. We're in business. Announced pid:", resp.Pid)

		r.applyHostAgentSettings(*resp)

		r.retriesLeft = maximumRetries
		r.fsm.Event(context.Background(), eAnnounce)
	}()
}

func (r *fsmS) getDiscoveryS() *discoveryS {
	pid := os.Getpid()
	cpuSetFileContent := ""

	if runtime.GOOS == "linux" {
		cpuSetFileContent = r.cpuSetFileContent(pid)
	}

	d := &discoveryS{
		PID:               pid,
		CPUSetFileContent: cpuSetFileContent,
		Name:              os.Args[0],
		Args:              os.Args[1:],
	}

	if name, args, ok := getProcCommandLine(); ok {
		r.logger.Debug("got cmdline from /proc: ", name)
		d.Name, d.Args = name, args
	} else {
		r.logger.Debug("no /proc, using OS reported cmdline")
	}

	if _, err := os.Stat("/proc"); err == nil {
		if addr, err := net.ResolveTCPAddr("tcp", r.agentComm.host+":42699"); err == nil {
			if tcpConn, err := net.DialTCP("tcp", nil, addr); err == nil {
				defer tcpConn.Close()

				file, err := tcpConn.File()

				if err != nil {
					r.logger.Error(err)
				} else {
					d.Fd = fmt.Sprintf("%v", file.Fd())

					link := fmt.Sprintf("/proc/%d/fd/%d", os.Getpid(), file.Fd())
					if _, err := os.Stat(link); err == nil {
						d.Inode, _ = os.Readlink(link)
					}
				}
			}
		}
	}

	return d
}

func (r *fsmS) testAgent(_ context.Context, e *f.Event) {
	r.logger.Debug("testing communication with the agent")
	go func() {
		if !r.agentComm.pingAgent() {
			r.handleRetries(e, r.testAgent, "testAgent: Couldn't announce the sensor after reaching the maximum amount of attempts.", "Agent is not yet ready. Scheduling retry.")
			return
		}

		r.retriesLeft = maximumRetries
		r.fsm.Event(context.Background(), eTest)
	}()
}

func (r *fsmS) reset() {
	r.logger.Debug("State machine reset. Will restart agent connection cycle from the 'init' state")
	r.retriesLeft = maximumRetries
	r.fsm.Event(context.Background(), eInit)
}

func (r *fsmS) ready(_ context.Context, e *f.Event) {
	go delayed.flush()
}

func (r *fsmS) cpuSetFileContent(pid int) string {
	path := filepath.Join("proc", strconv.Itoa(pid), "cpuset")
	data, err := ioutil.ReadFile(path)
	if err != nil {
		r.logger.Info("error while reading ", path, ":", err.Error())
		return ""
	}

	return string(data)
}

func expDelay(retryNumber int) time.Duration {
	return time.Duration(math.Pow(2, float64(retryNumber-1))) * exponentialRetryPeriodBase
}

<<<<<<< HEAD
func isSecretsOverride(opts TracerOptions, resp *agentResponse) bool {
	return opts.agentOverrideSecrets && resp.Secrets.Matcher != "" && len(resp.Secrets.List) != 0
=======
func isSecretsOverrideEnabled(opts TracerOptions) bool {
	return opts.agentOverrideSecrets
}

func isAgentSecretConfigValid(resp *agentResponse) bool {
	return resp.Secrets.Matcher != "" && len(resp.Secrets.List) != 0
>>>>>>> e5e8bca0
}<|MERGE_RESOLUTION|>--- conflicted
+++ resolved
@@ -200,14 +200,10 @@
 func (r *fsmS) applyHostAgentSettings(resp agentResponse) {
 	r.agentComm.from = newHostAgentFromS(int(resp.Pid), resp.HostID)
 
-<<<<<<< HEAD
-	if isSecretsOverride(sensor.options.Tracer, &resp) {
-=======
 	r.logger.Debug("agentOverrideSecrets flag value:", sensor.options.Tracer.agentOverrideSecrets)
 	r.logger.Debug("agent response received for secret config:", resp.Secrets.Matcher, resp.Secrets.List)
 
 	if isSecretsOverrideEnabled(sensor.options.Tracer) && isAgentSecretConfigValid(&resp) {
->>>>>>> e5e8bca0
 		m, err := NamedMatcher(resp.Secrets.Matcher, resp.Secrets.List)
 		if err != nil {
 			r.logger.Warn("failed to apply secrets matcher configuration: ", err)
@@ -216,11 +212,7 @@
 		}
 	}
 
-<<<<<<< HEAD
-	r.logger.Debug("Secret Matcher used: ", sensor.options.Tracer.Secrets)
-=======
 	r.logger.Debug("secret Matcher used: ", sensor.options.Tracer.Secrets)
->>>>>>> e5e8bca0
 
 	if len(sensor.options.Tracer.CollectableHTTPHeaders) == 0 {
 		sensor.options.Tracer.CollectableHTTPHeaders = resp.getExtraHTTPHeaders()
@@ -344,15 +336,10 @@
 	return time.Duration(math.Pow(2, float64(retryNumber-1))) * exponentialRetryPeriodBase
 }
 
-<<<<<<< HEAD
-func isSecretsOverride(opts TracerOptions, resp *agentResponse) bool {
-	return opts.agentOverrideSecrets && resp.Secrets.Matcher != "" && len(resp.Secrets.List) != 0
-=======
 func isSecretsOverrideEnabled(opts TracerOptions) bool {
 	return opts.agentOverrideSecrets
 }
 
 func isAgentSecretConfigValid(resp *agentResponse) bool {
 	return resp.Secrets.Matcher != "" && len(resp.Secrets.List) != 0
->>>>>>> e5e8bca0
 }