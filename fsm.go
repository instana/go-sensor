package instana

import (
	"os"
	"strconv"
	"time"

	"github.com/instana/golang-sensor/gateway"
	f "github.com/looplab/fsm"
)

const (
	EInit     = "init"
	ELookup   = "lookup"
	EAnnounce = "announce"
	ETest     = "test"

	RetryPeriod = 30 * 1000
)

type fsmS struct {
	agent *agentS
	fsm   *f.FSM
}

func (r *fsmS) init() {

	log.debug("initializing fsm")

	r.fsm = f.NewFSM(
		"none",
		f.Events{
			{Name: EInit, Src: []string{"none", "unannounced", "announced", "ready"}, Dst: "init"},
			{Name: ELookup, Src: []string{"init"}, Dst: "unannounced"},
			{Name: EAnnounce, Src: []string{"unannounced"}, Dst: "announced"},
			{Name: ETest, Src: []string{"announced"}, Dst: "ready"}},
		f.Callbacks{
			"init":              r.lookupAgentHost,
			"enter_unannounced": r.announceSensor,
			"enter_announced":   r.testAgent})
}

func (r *fsmS) scheduleRetry(e *f.Event, cb func(e *f.Event)) {
<<<<<<< HEAD
	timer := time.NewTimer(RetryPeriod * time.Millisecond)
=======
	timer := time.NewTimer(RETRY_PERIOD * time.Millisecond)
>>>>>>> 2860dc51
	go func() {
		defer timer.Stop()
		<-timer.C
		cb(e)
	}()
}

func (r *fsmS) lookupAgentHost(e *f.Event) {
	cb := func(b bool, host string) {
		if b {
			r.lookupSuccess(host)
			return
		}
		gw, err := gateway.GetDefault()
		if nil != err {
			log.error("Default gateway not available. Scheduling retry", err)
			r.scheduleRetry(e, r.lookupAgentHost)
			return
		}
		go r.checkHost(gw, func(b bool, host string) {
			if b {
				r.lookupSuccess(host)
				return
			}
			log.error("Cannot connect to the agent through localhost or default gateway. Scheduling retry.")
			r.scheduleRetry(e, r.lookupAgentHost)
		})
	}

	if r.agent.sensor.options.AgentHost != "" {
		go r.checkHost(r.agent.sensor.options.AgentHost, cb)
	} else {
		go r.checkHost(AgentDefaultHost, cb)
	}
}

func (r *fsmS) checkHost(host string, cb func(b bool, host string)) {
	log.debug("checking host", host)

	header, err := r.agent.requestHeader(r.agent.makeHostURL(host, "/"), "GET", "Server")

	cb(err == nil && header == AgentHeader, host)
}

func (r *fsmS) lookupSuccess(host string) {
	log.debug("agent lookup success", host)

	r.agent.setHost(host)
	r.fsm.Event(ELookup)
}

func (r *fsmS) announceSensor(e *f.Event) {
	cb := func(b bool, from *FromS) {
		if b {
			r.agent.setFrom(from)
<<<<<<< HEAD
			r.fsm.Event(EAnnounce)
			return
		}

		log.error("Cannot announce sensor. Scheduling retry.")
		r.scheduleRetry(e, r.announceSensor)

=======
			r.fsm.Event(E_ANNOUNCE)
			return
		}
		log.error("Cannot announce sensor. Scheduling retry.")
		r.scheduleRetry(e, r.announceSensor)
>>>>>>> 2860dc51
	}

	log.debug("announcing sensor to the agent")

	go func(cb func(b bool, from *FromS)) {
		d := &Discovery{
			PID:  os.Getpid(),
			Name: os.Args[0],
			Args: os.Args[1:]}

		ret := &agentResponse{}
		_, err := r.agent.requestResponse(r.agent.makeURL(AgentDiscoveryURL), "PUT", d, ret)
		cb(err == nil,
			&FromS{
				PID:    strconv.Itoa(int(ret.Pid)),
				HostID: ret.HostID})
	}(cb)
}

func (r *fsmS) testAgent(e *f.Event) {
	cb := func(b bool) {
		if b {
<<<<<<< HEAD
			r.fsm.Event(ETest)
=======
			r.fsm.Event(E_TEST)
			return
>>>>>>> 2860dc51
		}
		log.error("Agent is not yet ready. Scheduling retry.")
		r.scheduleRetry(e, r.testAgent)
	}

	log.debug("testing communication with the agent")

	go func(cb func(b bool)) {
		_, err := r.agent.head(r.agent.makeURL(AgentDataURL))
		cb(err == nil)
	}(cb)
}

func (r *fsmS) reset() {
	r.fsm.Event(EInit)
}

func (r *agentS) initFsm() *fsmS {
	ret := new(fsmS)
	ret.agent = r
	ret.init()

	return ret
}

func (r *agentS) canSend() bool {
	return r.fsm.fsm.Current() == "ready"
}<|MERGE_RESOLUTION|>--- conflicted
+++ resolved
@@ -41,11 +41,7 @@
 }
 
 func (r *fsmS) scheduleRetry(e *f.Event, cb func(e *f.Event)) {
-<<<<<<< HEAD
 	timer := time.NewTimer(RetryPeriod * time.Millisecond)
-=======
-	timer := time.NewTimer(RETRY_PERIOD * time.Millisecond)
->>>>>>> 2860dc51
 	go func() {
 		defer timer.Stop()
 		<-timer.C
@@ -101,21 +97,12 @@
 	cb := func(b bool, from *FromS) {
 		if b {
 			r.agent.setFrom(from)
-<<<<<<< HEAD
 			r.fsm.Event(EAnnounce)
 			return
 		}
 
 		log.error("Cannot announce sensor. Scheduling retry.")
 		r.scheduleRetry(e, r.announceSensor)
-
-=======
-			r.fsm.Event(E_ANNOUNCE)
-			return
-		}
-		log.error("Cannot announce sensor. Scheduling retry.")
-		r.scheduleRetry(e, r.announceSensor)
->>>>>>> 2860dc51
 	}
 
 	log.debug("announcing sensor to the agent")
@@ -138,12 +125,7 @@
 func (r *fsmS) testAgent(e *f.Event) {
 	cb := func(b bool) {
 		if b {
-<<<<<<< HEAD
 			r.fsm.Event(ETest)
-=======
-			r.fsm.Event(E_TEST)
-			return
->>>>>>> 2860dc51
 		}
 		log.error("Agent is not yet ready. Scheduling retry.")
 		r.scheduleRetry(e, r.testAgent)
