// (c) Copyright IBM Corp. 2021
// (c) Copyright Instana Inc. 2021

package instana

import (
	"strings"

	"github.com/opentracing/opentracing-go/ext"
)

// Registered types supported by Instana. The span type is determined based on
// the operation name passed to the `StartSpan()` call of a tracer.
//
// It is NOT RECOMMENDED to use operation names that match any of these constants in your
// custom instrumentation code unless you explicitly wish to send data as a registered span.
// The list of supported tags can be found in the godoc of the respective span tags type below.
const (
	// SDK span, a generic span containing arbitrary data. Spans with operation name
	// not listed in the subsequent list will be sent as an SDK spans forwarding all
	// attached tags to the agent
	SDKSpanType = RegisteredSpanType("sdk")
	// HTTP server and client spans
	HTTPServerSpanType = RegisteredSpanType("g.http")
	HTTPClientSpanType = RegisteredSpanType("http")
	// RPC server and client spans
	RPCServerSpanType = RegisteredSpanType("rpc-server")
	RPCClientSpanType = RegisteredSpanType("rpc-client")
	// Kafka consumer/producer span
	KafkaSpanType = RegisteredSpanType("kafka")
	// Google Cloud Storage client span
	GCPStorageSpanType = RegisteredSpanType("gcs")
	// Google Cloud PubSub client span
	GCPPubSubSpanType = RegisteredSpanType("gcps")
	// AWS Lambda entry span
	AWSLambdaEntrySpanType = RegisteredSpanType("aws.lambda.entry")
	// AWS S3 client span
	AWSS3SpanType = RegisteredSpanType("s3")
	// AWS SQS client span
	AWSSQSSpanType = RegisteredSpanType("sqs")
	// AWS SNS client span
	AWSSNSSpanType = RegisteredSpanType("sns")
	// AWS DynamoDB client span
	AWSDynamoDBSpanType = RegisteredSpanType("dynamodb")
	// AWS Lambda invoke span
	AWSLambdaInvokeSpanType = RegisteredSpanType("aws.lambda.invoke")
	// Logging span
	LogSpanType = RegisteredSpanType("log.go")
	// MongoDB client span
	MongoDBSpanType = RegisteredSpanType("mongo")
	// PostgreSQL client span
	PostgreSQLSpanType = RegisteredSpanType("postgres")
	// Redis client span
	RedisSpanType = RegisteredSpanType("redis")
	// RabbitMQ client span
	RabbitMQSpanType = RegisteredSpanType("rabbitmq")
	// Azure function span
	AzureFunctionType = RegisteredSpanType("azf")
<<<<<<< HEAD
	// Azure function span
=======
	// GraphQL server span
>>>>>>> c9ac1694
	GraphQLServerType = RegisteredSpanType("graphql.server")
)

// RegisteredSpanType represents the span type supported by Instana
type RegisteredSpanType string

// extractData is a factory method to create the `data` section for a typed span
func (st RegisteredSpanType) extractData(span *spanS) typedSpanData {
	switch st {
	case HTTPServerSpanType, HTTPClientSpanType:
		return newHTTPSpanData(span)
	case RPCServerSpanType, RPCClientSpanType:
		return newRPCSpanData(span)
	case KafkaSpanType:
		return newKafkaSpanData(span)
	case GCPStorageSpanType:
		return newGCPStorageSpanData(span)
	case GCPPubSubSpanType:
		return newGCPPubSubSpanData(span)
	case AWSLambdaEntrySpanType:
		return newAWSLambdaSpanData(span)
	case AWSS3SpanType:
		return newAWSS3SpanData(span)
	case AWSSQSSpanType:
		return newAWSSQSSpanData(span)
	case AWSSNSSpanType:
		return newAWSSNSSpanData(span)
	case AWSDynamoDBSpanType:
		return newAWSDynamoDBSpanData(span)
	case AWSLambdaInvokeSpanType:
		return newAWSLambdaInvokeSpanData(span)
	case LogSpanType:
		return newLogSpanData(span)
	case MongoDBSpanType:
		return newMongoDBSpanData(span)
	case PostgreSQLSpanType:
		return newPostgreSQLSpanData(span)
	case RedisSpanType:
		return newRedisSpanData(span)
	case RabbitMQSpanType:
		return newRabbitMQSpanData(span)
	case AzureFunctionType:
		return newAZFSpanData(span)
	case GraphQLServerType:
		return newGraphQLSpanData(span)
	default:
		return newSDKSpanData(span)
	}
}

// TagsNames returns a set of tag names known to the registered span type
func (st RegisteredSpanType) TagsNames() map[string]struct{} {
	var yes struct{}

	switch st {
	case HTTPServerSpanType, HTTPClientSpanType:
		return map[string]struct{}{
			"http.url": yes, string(ext.HTTPUrl): yes,
			"http.status": yes, "http.status_code": yes,
			"http.method": yes, string(ext.HTTPMethod): yes,
			"http.path":     yes,
			"http.params":   yes,
			"http.header":   yes,
			"http.path_tpl": yes,
			"http.route_id": yes,
			"http.host":     yes,
			"http.protocol": yes,
			"http.error":    yes,
		}
	case RPCServerSpanType, RPCClientSpanType:
		return map[string]struct{}{
			"rpc.host":      yes,
			"rpc.port":      yes,
			"rpc.call":      yes,
			"rpc.call_type": yes,
			"rpc.flavor":    yes,
			"rpc.error":     yes,
		}
	case KafkaSpanType:
		return map[string]struct{}{
			"kafka.service": yes,
			"kafka.access":  yes,
		}
	case GCPStorageSpanType:
		return map[string]struct{}{
			"gcs.op":                 yes,
			"gcs.bucket":             yes,
			"gcs.object":             yes,
			"gcs.entity":             yes,
			"gcs.range":              yes,
			"gcs.sourceBucket":       yes,
			"gcs.sourceObject":       yes,
			"gcs.destinationBucket":  yes,
			"gcs.destinationObject":  yes,
			"gcs.numberOfOperations": yes,
			"gcs.projectId":          yes,
			"gcs.accessId":           yes,
		}
	case GCPPubSubSpanType:
		return map[string]struct{}{
			"gcps.projid": yes,
			"gcps.op":     yes,
			"gcps.top":    yes,
			"gcps.sub":    yes,
			"gcps.msgid":  yes,
		}
	case AWSLambdaEntrySpanType:
		return map[string]struct{}{
			"lambda.arn":                    yes,
			"lambda.name":                   yes,
			"lambda.version":                yes,
			"lambda.trigger":                yes,
			"lambda.coldStart":              yes,
			"lambda.msleft":                 yes,
			"lambda.error":                  yes,
			"cloudwatch.events.id":          yes,
			"cloudwatch.events.resources":   yes,
			"cloudwatch.logs.group":         yes,
			"cloudwatch.logs.stream":        yes,
			"cloudwatch.logs.decodingError": yes,
			"cloudwatch.logs.events":        yes,
			"s3.events":                     yes,
			"sqs.messages":                  yes,
		}
	case AWSS3SpanType:
		return map[string]struct{}{
			"s3.region": yes,
			"s3.op":     yes,
			"s3.bucket": yes,
			"s3.key":    yes,
			"s3.error":  yes,
		}
	case AWSSQSSpanType:
		return map[string]struct{}{
			"sqs.sort":  yes,
			"sqs.queue": yes,
			"sqs.type":  yes,
			"sqs.group": yes,
			"sqs.size":  yes,
			"sqs.error": yes,
		}
	case AWSSNSSpanType:
		return map[string]struct{}{
			"sns.topic":   yes,
			"sns.target":  yes,
			"sns.phone":   yes,
			"sns.subject": yes,
			"sns.error":   yes,
		}
	case AWSDynamoDBSpanType:
		return map[string]struct{}{
			"dynamodb.table": yes,
			"dynamodb.op":    yes,
			"dynamodb.error": yes,
		}
	case AWSLambdaInvokeSpanType:
		return map[string]struct{}{
			"function": yes,
			"type":     yes,
			"error":    yes,
		}
	case LogSpanType:
		return map[string]struct{}{
			"log.message":    yes,
			"log.level":      yes,
			"log.parameters": yes,
			"log.logger":     yes,
		}
	case MongoDBSpanType:
		return map[string]struct{}{
			"mongo.service":   yes,
			"mongo.namespace": yes,
			"mongo.command":   yes,
			"mongo.query":     yes,
			"mongo.json":      yes,
			"mongo.filter":    yes,
			"mongo.error":     yes,
		}
	case PostgreSQLSpanType:
		return map[string]struct{}{
			"pg.db":    yes,
			"pg.user":  yes,
			"pg.stmt":  yes,
			"pg.host":  yes,
			"pg.port":  yes,
			"pg.error": yes,
		}
	case RedisSpanType:
		return map[string]struct{}{
			"redis.connection":  yes,
			"redis.command":     yes,
			"redis.subCommands": yes,
			"redis.error":       yes,
		}
	case RabbitMQSpanType:
		return map[string]struct{}{
			"rabbitmq.exchange": yes,
			"rabbitmq.key":      yes,
			"rabbitmq.sort":     yes,
			"rabbitmq.address":  yes,
			"rabbitmq.error":    yes,
		}
	case AzureFunctionType:
		return map[string]struct{}{
			"azf.name":         yes,
			"azf.functionname": yes,
			"azf.methodname":   yes,
			"azf.triggername":  yes,
			"azf.runtime":      yes,
			"azf.error":        yes,
		}
	case GraphQLServerType:
		return map[string]struct{}{
			"graphql.operationName": yes,
			"graphql.operationType": yes,
			"graphql.fields":        yes,
			"graphql.args":          yes,
			"graphql.error":         yes,
		}
	default:
		return nil
	}
}

// HTTPSpanData represents the `data` section of an HTTP span sent within an OT span document
type HTTPSpanData struct {
	SpanData
	Tags HTTPSpanTags `json:"http"`

	clientSpan bool
}

// newHTTPSpanData initializes a new HTTP span data from tracer span
func newHTTPSpanData(span *spanS) HTTPSpanData {
	data := HTTPSpanData{
		SpanData: NewSpanData(span, RegisteredSpanType(span.Operation)),
		Tags:     newHTTPSpanTags(span),
	}

	kindTag := span.Tags[string(ext.SpanKind)]
	data.clientSpan = kindTag == ext.SpanKindRPCClientEnum || kindTag == string(ext.SpanKindRPCClientEnum)

	return data
}

// Kind returns instana.EntrySpanKind for server spans and instana.ExitSpanKind otherwise
func (d HTTPSpanData) Kind() SpanKind {
	if d.clientSpan {
		return ExitSpanKind
	}

	return EntrySpanKind
}

// HTTPSpanTags contains fields within the `data.http` section of an OT span document
type HTTPSpanTags struct {
	// Full request/response URL
	URL string `json:"url,omitempty"`
	// The HTTP status code returned with client/server response
	Status int `json:"status,omitempty"`
	// The HTTP method of the request
	Method string `json:"method,omitempty"`
	// Path is the path part of the request URL
	Path string `json:"path,omitempty"`
	// Params are the request query string parameters
	Params string `json:"params,omitempty"`
	// Headers are the captured request/response headers
	Headers map[string]string `json:"header,omitempty"`
	// PathTemplate is the raw template string used to route the request
	PathTemplate string `json:"path_tpl,omitempty"`
	// RouteID is an optional name/identifier for the matched route
	RouteID string `json:"route_id,omitempty"`
	// The name:port of the host to which the request had been sent
	Host string `json:"host,omitempty"`
	// The name of the protocol used for request ("http" or "https")
	Protocol string `json:"protocol,omitempty"`
	// The message describing an error occurred during the request handling
	Error string `json:"error,omitempty"`
}

// newHTTPSpanTags extracts HTTP-specific span tags from a tracer span
func newHTTPSpanTags(span *spanS) HTTPSpanTags {
	var tags HTTPSpanTags
	for k, v := range span.Tags {
		switch k {
		case "http.url", string(ext.HTTPUrl):
			readStringTag(&tags.URL, v)
		case "http.status", "http.status_code":
			readIntTag(&tags.Status, v)
		case "http.method", string(ext.HTTPMethod):
			readStringTag(&tags.Method, v)
		case "http.path":
			readStringTag(&tags.Path, v)
		case "http.params":
			readStringTag(&tags.Params, v)
		case "http.header":
			if m, ok := v.(map[string]string); ok {
				tags.Headers = m
			}
		case "http.path_tpl":
			readStringTag(&tags.PathTemplate, v)
		case "http.route_id":
			readStringTag(&tags.RouteID, v)
		case "http.host":
			readStringTag(&tags.Host, v)
		case "http.protocol":
			readStringTag(&tags.Protocol, v)
		case "http.error":
			readStringTag(&tags.Error, v)
		}
	}

	return tags
}

// RPCSpanData represents the `data` section of an RPC span sent within an OT span document
type RPCSpanData struct {
	SpanData
	Tags RPCSpanTags `json:"rpc"`

	clientSpan bool
}

// newRPCSpanData initializes a new RPC span data from tracer span
func newRPCSpanData(span *spanS) RPCSpanData {
	data := RPCSpanData{
		SpanData: NewSpanData(span, RegisteredSpanType(span.Operation)),
		Tags:     newRPCSpanTags(span),
	}

	kindTag := span.Tags[string(ext.SpanKind)]
	data.clientSpan = kindTag == ext.SpanKindRPCClientEnum || kindTag == (ext.SpanKindRPCClientEnum)

	return data
}

// Kind returns instana.EntrySpanKind for server spans and instana.ExitSpanKind otherwise
func (d RPCSpanData) Kind() SpanKind {
	if d.clientSpan {
		return ExitSpanKind
	}

	return EntrySpanKind
}

// RPCSpanTags contains fields within the `data.rpc` section of an OT span document
type RPCSpanTags struct {
	// The name of the remote host for an RPC call
	Host string `json:"host,omitempty"`
	// The port of the remote host for an RPC call
	Port string `json:"port,omitempty"`
	// The name of the remote method to invoke
	Call string `json:"call,omitempty"`
	// The type of an RPC call, e.g. either "unary" or "stream" for GRPC requests
	CallType string `json:"call_type,omitempty"`
	// The RPC flavor used for this call, e.g. "grpc" for GRPC requests
	Flavor string `json:"flavor,omitempty"`
	// The message describing an error occurred during the request handling
	Error string `json:"error,omitempty"`
}

// newRPCSpanTags extracts RPC-specific span tags from a tracer span
func newRPCSpanTags(span *spanS) RPCSpanTags {
	var tags RPCSpanTags
	for k, v := range span.Tags {
		switch k {
		case "rpc.host":
			readStringTag(&tags.Host, v)
		case "rpc.port":
			readStringTag(&tags.Port, v)
		case "rpc.call":
			readStringTag(&tags.Call, v)
		case "rpc.call_type":
			readStringTag(&tags.CallType, v)
		case "rpc.flavor":
			readStringTag(&tags.Flavor, v)
		case "rpc.error":
			readStringTag(&tags.Error, v)
		}
	}

	return tags
}

// KafkaSpanData represents the `data` section of an Kafka span sent within an OT span document
type KafkaSpanData struct {
	SpanData
	Tags KafkaSpanTags `json:"kafka"`

	producerSpan bool
}

// newKafkaSpanData initializes a new Kafka span data from tracer span
func newKafkaSpanData(span *spanS) KafkaSpanData {
	data := KafkaSpanData{
		SpanData: NewSpanData(span, RegisteredSpanType(span.Operation)),
		Tags:     newKafkaSpanTags(span),
	}

	kindTag := span.Tags[string(ext.SpanKind)]
	data.producerSpan = kindTag == ext.SpanKindProducerEnum || kindTag == string(ext.SpanKindProducerEnum)

	return data
}

// Kind returns instana.ExitSpanKind for producer spans and instana.EntrySpanKind otherwise
func (d KafkaSpanData) Kind() SpanKind {
	if d.producerSpan {
		return ExitSpanKind
	}

	return EntrySpanKind
}

// KafkaSpanTags contains fields within the `data.kafka` section of an OT span document
type KafkaSpanTags struct {
	// Kafka topic
	Service string `json:"service"`
	// The access mode:, either "send" for publisher or "consume" for consumer
	Access string `json:"access"`
}

// newKafkaSpanTags extracts Kafka-specific span tags from a tracer span
func newKafkaSpanTags(span *spanS) KafkaSpanTags {
	var tags KafkaSpanTags
	for k, v := range span.Tags {
		switch k {
		case "kafka.service":
			readStringTag(&tags.Service, v)
		case "kafka.access":
			readStringTag(&tags.Access, v)
		}
	}

	return tags
}

// RabbitMQSpanData represents the `data` section of an RabbitMQ span
type RabbitMQSpanData struct {
	SpanData
	Tags RabbitMQSpanTags `json:"rabbitmq"`

	producerSpan bool
}

// newRabbitMQSpanData initializes a new RabbitMQ span data from tracer span
func newRabbitMQSpanData(span *spanS) RabbitMQSpanData {
	data := RabbitMQSpanData{
		SpanData: NewSpanData(span, RegisteredSpanType(span.Operation)),
		Tags:     newRabbitMQSpanTags(span),
	}

	kindTag := span.Tags[string(ext.SpanKind)]
	data.producerSpan = kindTag == ext.SpanKindProducerEnum || kindTag == string(ext.SpanKindProducerEnum)

	return data
}

// Kind returns instana.ExitSpanKind for producer spans and instana.EntrySpanKind otherwise
func (d RabbitMQSpanData) Kind() SpanKind {
	if d.producerSpan {
		return ExitSpanKind
	}

	return EntrySpanKind
}

// RabbitMQSpanTags contains fields within the `data.rabbitmq` section
type RabbitMQSpanTags struct {
	// The RabbitMQ exchange name
	Exchange string `json:"exchange"`
	// The routing key
	Key string `json:"key"`
	// Indicates wether the message is being produced or consumed
	Sort string `json:"sort"`
	// The AMQP URI used to establish a connection to RabbitMQ
	Address string `json:"address"`
	// Error is the optional error that can be thrown by RabbitMQ when executing a command
	Error string `json:"error,omitempty"`
}

// newRabbitMQSpanTags extracts RabbitMQ-specific span tags from a tracer span
func newRabbitMQSpanTags(span *spanS) RabbitMQSpanTags {
	var tags RabbitMQSpanTags
	for k, v := range span.Tags {
		switch k {
		case "rabbitmq.exchange":
			readStringTag(&tags.Exchange, v)
		case "rabbitmq.key":
			readStringTag(&tags.Key, v)
		case "rabbitmq.sort":
			readStringTag(&tags.Sort, v)
		case "rabbitmq.address":
			readStringTag(&tags.Address, v)
		case "rabbitmq.error":
			readStringTag(&tags.Error, v)
		}
	}

	return tags
}

// GCPStorageSpanData represents the `data` section of a Google Cloud Storage span sent within an OT span document
type GCPStorageSpanData struct {
	SpanData
	Tags GCPStorageSpanTags `json:"gcs"`
}

// newGCPStorageSpanData initializes a new Google Cloud Storage span data from tracer span
func newGCPStorageSpanData(span *spanS) GCPStorageSpanData {
	data := GCPStorageSpanData{
		SpanData: NewSpanData(span, GCPStorageSpanType),
		Tags:     newGCPStorageSpanTags(span),
	}

	return data
}

// Kind returns the span kind for a Google Cloud Storage span
func (d GCPStorageSpanData) Kind() SpanKind {
	return ExitSpanKind
}

// GCPStorageSpanTags contains fields within the `data.gcs` section of an OT span document
type GCPStorageSpanTags struct {
	Operation          string `json:"op,omitempty"`
	Bucket             string `json:"bucket,omitempty"`
	Object             string `json:"object,omitempty"`
	Entity             string `json:"entity,omitempty"`
	Range              string `json:"range,omitempty"`
	SourceBucket       string `json:"sourceBucket,omitempty"`
	SourceObject       string `json:"sourceObject,omitempty"`
	DestinationBucket  string `json:"destinationBucket,omitempty"`
	DestinationObject  string `json:"destinationObject,omitempty"`
	NumberOfOperations string `json:"numberOfOperations,omitempty"`
	ProjectID          string `json:"projectId,omitempty"`
	AccessID           string `json:"accessId,omitempty"`
}

// newGCPStorageSpanTags extracts Google Cloud Storage span tags from a tracer span
func newGCPStorageSpanTags(span *spanS) GCPStorageSpanTags {
	var tags GCPStorageSpanTags
	for k, v := range span.Tags {
		switch k {
		case "gcs.op":
			readStringTag(&tags.Operation, v)
		case "gcs.bucket":
			readStringTag(&tags.Bucket, v)
		case "gcs.object":
			readStringTag(&tags.Object, v)
		case "gcs.entity":
			readStringTag(&tags.Entity, v)
		case "gcs.range":
			readStringTag(&tags.Range, v)
		case "gcs.sourceBucket":
			readStringTag(&tags.SourceBucket, v)
		case "gcs.sourceObject":
			readStringTag(&tags.SourceObject, v)
		case "gcs.destinationBucket":
			readStringTag(&tags.DestinationBucket, v)
		case "gcs.destinationObject":
			readStringTag(&tags.DestinationObject, v)
		case "gcs.numberOfOperations":
			readStringTag(&tags.NumberOfOperations, v)
		case "gcs.projectId":
			readStringTag(&tags.ProjectID, v)
		case "gcs.accessId":
			readStringTag(&tags.AccessID, v)
		}
	}

	return tags
}

// GCPPubSubSpanData represents the `data` section of a Google Cloud Pub/Sub span sent within an OT span document
type GCPPubSubSpanData struct {
	SpanData
	Tags GCPPubSubSpanTags `json:"gcps"`
}

// newGCPPubSubSpanData initializes a new Google Cloud Pub/Span span data from tracer span
func newGCPPubSubSpanData(span *spanS) GCPPubSubSpanData {
	data := GCPPubSubSpanData{
		SpanData: NewSpanData(span, GCPPubSubSpanType),
		Tags:     newGCPPubSubSpanTags(span),
	}

	return data
}

// Kind returns the span kind for a Google Cloud Pub/Sub span
func (d GCPPubSubSpanData) Kind() SpanKind {
	switch strings.ToLower(d.Tags.Operation) {
	case "consume":
		return EntrySpanKind
	default:
		return ExitSpanKind
	}
}

// GCPPubSubSpanTags contains fields within the `data.gcps` section of an OT span document
type GCPPubSubSpanTags struct {
	ProjectID    string `json:"projid"`
	Operation    string `json:"op"`
	Topic        string `json:"top,omitempty"`
	Subscription string `json:"sub,omitempty"`
	MessageID    string `json:"msgid,omitempty"`
}

// newGCPPubSubSpanTags extracts Google Cloud Pub/Sub span tags from a tracer span
func newGCPPubSubSpanTags(span *spanS) GCPPubSubSpanTags {
	var tags GCPPubSubSpanTags
	for k, v := range span.Tags {
		switch k {
		case "gcps.projid":
			readStringTag(&tags.ProjectID, v)
		case "gcps.op":
			readStringTag(&tags.Operation, v)
		case "gcps.top":
			readStringTag(&tags.Topic, v)
		case "gcps.sub":
			readStringTag(&tags.Subscription, v)
		case "gcps.msgid":
			readStringTag(&tags.MessageID, v)
		}
	}

	return tags
}

// AWSLambdaCloudWatchSpanTags contains fields within the `data.lambda.cw` section of an OT span document
type AWSLambdaCloudWatchSpanTags struct {
	Events *AWSLambdaCloudWatchEventTags `json:"events,omitempty"`
	Logs   *AWSLambdaCloudWatchLogsTags  `json:"logs,omitempty"`
}

// newAWSLambdaCloudWatchSpanTags extracts CloudWatch tags for an AWS Lambda entry span
func newAWSLambdaCloudWatchSpanTags(span *spanS) AWSLambdaCloudWatchSpanTags {
	var tags AWSLambdaCloudWatchSpanTags

	if events := newAWSLambdaCloudWatchEventTags(span); !events.IsZero() {
		tags.Events = &events
	}

	if logs := newAWSLambdaCloudWatchLogsTags(span); !logs.IsZero() {
		tags.Logs = &logs
	}

	return tags
}

// IsZero returns true if an AWSLambdaCloudWatchSpanTags struct was populated with event data
func (tags AWSLambdaCloudWatchSpanTags) IsZero() bool {
	return (tags.Events == nil || tags.Events.IsZero()) && (tags.Logs == nil || tags.Logs.IsZero())
}

// AWSLambdaCloudWatchEventTags contains fields within the `data.lambda.cw.events` section of an OT span document
type AWSLambdaCloudWatchEventTags struct {
	// ID is the ID of the event
	ID string `json:"id"`
	// Resources contains the event resources
	Resources []string `json:"resources"`
	// More is set to true if the event resources list was truncated
	More bool `json:"more,omitempty"`
}

// newAWSLambdaCloudWatchEventTags extracts CloudWatch event tags for an AWS Lambda entry span. It truncates
// the resources list to the first 3 items, populating the `data.lambda.cw.events.more` tag and limits each
// resource string to the first 200 characters to reduce the payload.
func newAWSLambdaCloudWatchEventTags(span *spanS) AWSLambdaCloudWatchEventTags {
	var tags AWSLambdaCloudWatchEventTags

	if v, ok := span.Tags["cloudwatch.events.id"]; ok {
		readStringTag(&tags.ID, v)
	}

	if v, ok := span.Tags["cloudwatch.events.resources"]; ok {
		switch v := v.(type) {
		case []string:
			if len(v) > 3 {
				v = v[:3]
				tags.More = true
			}

			tags.Resources = v
		case string:
			tags.Resources = []string{v}
		case []byte:
			tags.Resources = []string{string(v)}
		}
	}

	// truncate resources
	if len(tags.Resources) > 3 {
		tags.Resources, tags.More = tags.Resources[:3], true
	}

	for i := range tags.Resources {
		if len(tags.Resources[i]) > 200 {
			tags.Resources[i] = tags.Resources[i][:200]
		}
	}

	return tags
}

// IsZero returns true if an AWSCloudWatchEventTags struct was populated with event data
func (tags AWSLambdaCloudWatchEventTags) IsZero() bool {
	return tags.ID == ""
}

// AWSLambdaCloudWatchLogsTags contains fields within the `data.lambda.cw.logs` section of an OT span document
type AWSLambdaCloudWatchLogsTags struct {
	Group         string   `json:"group"`
	Stream        string   `json:"stream"`
	Events        []string `json:"events"`
	More          bool     `json:"more,omitempty"`
	DecodingError string   `json:"decodingError,omitempty"`
}

// newAWSLambdaCloudWatchLogsTags extracts CloudWatch Logs tags for an AWS Lambda entry span. It truncates
// the log events list to the first 3 items, populating the `data.lambda.cw.logs.more` tag and limits each
// log string to the first 200 characters to reduce the payload.
func newAWSLambdaCloudWatchLogsTags(span *spanS) AWSLambdaCloudWatchLogsTags {
	var tags AWSLambdaCloudWatchLogsTags

	if v, ok := span.Tags["cloudwatch.logs.group"]; ok {
		readStringTag(&tags.Group, v)
	}

	if v, ok := span.Tags["cloudwatch.logs.stream"]; ok {
		readStringTag(&tags.Stream, v)
	}

	if v, ok := span.Tags["cloudwatch.logs.decodingError"]; ok {
		switch v := v.(type) {
		case error:
			tags.DecodingError = v.Error()
		case string:
			tags.DecodingError = v
		}
	}

	if v, ok := span.Tags["cloudwatch.logs.events"]; ok {
		switch v := v.(type) {
		case []string:
			if len(v) > 3 {
				v = v[:3]
				tags.More = true
			}

			tags.Events = v
		case string:
			tags.Events = []string{v}
		case []byte:
			tags.Events = []string{string(v)}
		}
	}

	// truncate events
	if len(tags.Events) > 3 {
		tags.Events, tags.More = tags.Events[:3], true
	}

	for i := range tags.Events {
		if len(tags.Events[i]) > 200 {
			tags.Events[i] = tags.Events[i][:200]
		}
	}

	return tags
}

// IsZero returns true if an AWSLambdaCloudWatchLogsTags struct was populated with logs data
func (tags AWSLambdaCloudWatchLogsTags) IsZero() bool {
	return tags.Group == "" && tags.Stream == "" && tags.DecodingError == ""
}

// AWSS3EventTags represens metadata for an S3 event
type AWSS3EventTags struct {
	Name   string `json:"event"`
	Bucket string `json:"bucket"`
	Object string `json:"object,omitempty"`
}

// AWSLambdaS3SpanTags contains fields within the `data.lambda.s3` section of an OT span document
type AWSLambdaS3SpanTags struct {
	Events []AWSS3EventTags `json:"events,omitempty"`
}

// newAWSLambdaS3SpanTags extracts S3 Event tags for an AWS Lambda entry span. It truncates
// the events list to the first 3 items and limits each object names to the first 200 characters to reduce the payload.
func newAWSLambdaS3SpanTags(span *spanS) AWSLambdaS3SpanTags {
	var tags AWSLambdaS3SpanTags

	if events, ok := span.Tags["s3.events"]; ok {
		events, ok := events.([]AWSS3EventTags)
		if ok {
			tags.Events = events
		}
	}

	if len(tags.Events) > 3 {
		tags.Events = tags.Events[:3]
	}

	for i := range tags.Events {
		if len(tags.Events[i].Object) > 200 {
			tags.Events[i].Object = tags.Events[i].Object[:200]
		}
	}

	return tags
}

// IsZero returns true if an AWSLambdaS3SpanTags struct was populated with events data
func (tags AWSLambdaS3SpanTags) IsZero() bool {
	return len(tags.Events) == 0
}

// AWSSQSMessageTags represents span tags for an SQS message delivery
type AWSSQSMessageTags struct {
	Queue string `json:"queue"`
}

// AWSLambdaSQSSpanTags contains fields within the `data.lambda.sqs` section of an OT span document
type AWSLambdaSQSSpanTags struct {
	// Messages are message tags for an SQS event
	Messages []AWSSQSMessageTags `json:"messages"`
}

// newAWSLambdaSQSSpanTags extracts SQS event tags for an AWS Lambda entry span. It truncates
// the events list to the first 3 items to reduce the payload.
func newAWSLambdaSQSSpanTags(span *spanS) AWSLambdaSQSSpanTags {
	var tags AWSLambdaSQSSpanTags

	if msgs, ok := span.Tags["sqs.messages"]; ok {
		msgs, ok := msgs.([]AWSSQSMessageTags)
		if ok {
			tags.Messages = msgs
		}
	}

	if len(tags.Messages) > 3 {
		tags.Messages = tags.Messages[:3]
	}

	return tags
}

// IsZero returns true if an AWSLambdaSQSSpanTags struct was populated with messages data
func (tags AWSLambdaSQSSpanTags) IsZero() bool {
	return len(tags.Messages) == 0
}

// AWSLambdaSpanTags contains fields within the `data.lambda` section of an OT span document
type AWSLambdaSpanTags struct {
	// ARN is the ARN of invoked AWS Lambda function with the version attached
	ARN string `json:"arn"`
	// Runtime is an Instana constant for this AWS lambda runtime (always "go")
	Runtime string `json:"runtime"`
	// Name is the name of invoked function
	Name string `json:"functionName,omitempty"`
	// Version is either the numeric version or $LATEST
	Version string `json:"functionVersion,omitempty"`
	// Trigger is the trigger event type (if any)
	Trigger string `json:"trigger,omitempty"`
	// ColdStart is true if this is the first time current instance of the function was invoked
	ColdStart bool `json:"coldStart,omitempty"`
	// MillisecondsLeft is a number of milliseconds until timeout
	MillisecondsLeft int `json:"msleft,omitempty"`
	// Error is an AWS Lambda specific error
	Error string `json:"error,omitempty"`
	// CloudWatch holds the details of a CloudWatch event associated with this lambda
	CloudWatch *AWSLambdaCloudWatchSpanTags `json:"cw,omitempty"`
	// S3 holds the details of a S3 events associated with this lambda
	S3 *AWSLambdaS3SpanTags
	// SQS holds the details of a SQS events associated with this lambda
	SQS *AWSLambdaSQSSpanTags
}

// newAWSLambdaSpanTags extracts AWS Lambda entry span tags from a tracer span
func newAWSLambdaSpanTags(span *spanS) AWSLambdaSpanTags {
	tags := AWSLambdaSpanTags{Runtime: "go"}

	if v, ok := span.Tags["lambda.arn"]; ok {
		readStringTag(&tags.ARN, v)
	}

	if v, ok := span.Tags["lambda.name"]; ok {
		readStringTag(&tags.Name, v)
	}

	if v, ok := span.Tags["lambda.version"]; ok {
		readStringTag(&tags.Version, v)
	}

	if v, ok := span.Tags["lambda.trigger"]; ok {
		readStringTag(&tags.Trigger, v)
	}

	if v, ok := span.Tags["lambda.coldStart"]; ok {
		readBoolTag(&tags.ColdStart, v)
	}

	if v, ok := span.Tags["lambda.msleft"]; ok {
		readIntTag(&tags.MillisecondsLeft, v)
	}

	if v, ok := span.Tags["lambda.error"]; ok {
		readStringTag(&tags.Error, v)
	}

	if cw := newAWSLambdaCloudWatchSpanTags(span); !cw.IsZero() {
		tags.CloudWatch = &cw
	}

	if st := newAWSLambdaS3SpanTags(span); !st.IsZero() {
		tags.S3 = &st
	}

	if sqs := newAWSLambdaSQSSpanTags(span); !sqs.IsZero() {
		tags.SQS = &sqs
	}

	return tags
}

// AWSLambdaSpanData is the base span data type for AWS Lambda entry spans
type AWSLambdaSpanData struct {
	Snapshot AWSLambdaSpanTags `json:"lambda"`
	HTTP     *HTTPSpanTags     `json:"http,omitempty"`
}

// newAWSLambdaSpanData initializes a new AWSLambdaSpanData from span
func newAWSLambdaSpanData(span *spanS) AWSLambdaSpanData {
	d := AWSLambdaSpanData{
		Snapshot: newAWSLambdaSpanTags(span),
	}

	switch span.Tags["lambda.trigger"] {
	case "aws:api.gateway", "aws:application.load.balancer":
		tags := newHTTPSpanTags(span)
		d.HTTP = &tags
	}

	return d
}

// Type returns the span type for an AWS Lambda span
func (d AWSLambdaSpanData) Type() RegisteredSpanType {
	return AWSLambdaEntrySpanType
}

// Kind returns the span kind for an AWS Lambda span
func (d AWSLambdaSpanData) Kind() SpanKind {
	return EntrySpanKind
}

// AWSS3SpanData represents the `data` section of a AWS S3 span sent within an OT span document
type AWSS3SpanData struct {
	SpanData
	Tags AWSS3SpanTags `json:"s3"`
}

// newAWSS3SpanData initializes a new AWS S3 span data from tracer span
func newAWSS3SpanData(span *spanS) AWSS3SpanData {
	data := AWSS3SpanData{
		SpanData: NewSpanData(span, AWSS3SpanType),
		Tags:     newAWSS3SpanTags(span),
	}

	return data
}

// Kind returns the span kind for a AWS S3 span
func (d AWSS3SpanData) Kind() SpanKind {
	return ExitSpanKind
}

// AWSS3SpanTags contains fields within the `data.s3` section of an OT span document
type AWSS3SpanTags struct {
	// Region is the AWS region used to access S3
	Region string `json:"region,omitempty"`
	// Operation is the operation name, as defined by AWS S3 API
	Operation string `json:"op,omitempty"`
	// Bucket is the bucket name
	Bucket string `json:"bucket,omitempty"`
	// Key is the object key
	Key string `json:"key,omitempty"`
	// Error is an optional error returned by AWS API
	Error string `json:"error,omitempty"`
}

// newAWSS3SpanTags extracts AWS S3 span tags from a tracer span
func newAWSS3SpanTags(span *spanS) AWSS3SpanTags {
	var tags AWSS3SpanTags
	for k, v := range span.Tags {
		switch k {
		case "s3.region":
			readStringTag(&tags.Region, v)
		case "s3.op":
			readStringTag(&tags.Operation, v)
		case "s3.bucket":
			readStringTag(&tags.Bucket, v)
		case "s3.key":
			readStringTag(&tags.Key, v)
		case "s3.error":
			readStringTag(&tags.Error, v)
		}
	}

	return tags
}

// AWSSQSSpanData represents the `data` section of a AWS SQS span sent within an OT span document
type AWSSQSSpanData struct {
	SpanData
	Tags AWSSQSSpanTags `json:"sqs"`
}

// newAWSSQSSpanData initializes a new AWS SQS span data from tracer span
func newAWSSQSSpanData(span *spanS) AWSSQSSpanData {
	data := AWSSQSSpanData{
		SpanData: NewSpanData(span, AWSSQSSpanType),
		Tags:     newAWSSQSSpanTags(span),
	}

	return data
}

// Kind returns the span kind for a AWS SQS span
func (d AWSSQSSpanData) Kind() SpanKind {
	switch d.Tags.Sort {
	case "entry":
		return EntrySpanKind
	case "exit":
		return ExitSpanKind
	default:
		return IntermediateSpanKind
	}
}

// AWSSQSSpanTags contains fields within the `data.sqs` section of an OT span document
type AWSSQSSpanTags struct {
	// Sort is the direction of the call, wither "entry" or "exit"
	Sort string `json:"sort,omitempty"`
	// Queue is the queue name
	Queue string `json:"queue,omitempty"`
	// Type is the operation name
	Type string `json:"type,omitempty"`
	// MessageGroupID is the message group ID specified while sending messages
	MessageGroupID string `json:"group,omitempty"`
	// Size is the optional batch size
	Size int `json:"size,omitempty"`
	// Error is an optional error returned by AWS API
	Error string `json:"error,omitempty"`
}

// newAWSSQSSpanTags extracts AWS SQS span tags from a tracer span
func newAWSSQSSpanTags(span *spanS) AWSSQSSpanTags {
	var tags AWSSQSSpanTags
	for k, v := range span.Tags {
		switch k {
		case "sqs.sort":
			readStringTag(&tags.Sort, v)
		case "sqs.queue":
			readStringTag(&tags.Queue, v)
		case "sqs.type":
			readStringTag(&tags.Type, v)
		case "sqs.group":
			readStringTag(&tags.MessageGroupID, v)
		case "sqs.size":
			readIntTag(&tags.Size, v)
		case "sqs.error":
			readStringTag(&tags.Error, v)
		}
	}

	return tags
}

// AWSSNSSpanData represents the `data` section of a AWS SNS span sent within an OT span document
type AWSSNSSpanData struct {
	SpanData
	Tags AWSSNSSpanTags `json:"sns"`
}

// newAWSSNSSpanData initializes a new AWS SNS span data from tracer span
func newAWSSNSSpanData(span *spanS) AWSSNSSpanData {
	data := AWSSNSSpanData{
		SpanData: NewSpanData(span, AWSSNSSpanType),
		Tags:     newAWSSNSSpanTags(span),
	}

	return data
}

// Kind returns the span kind for a AWS SNS span
func (d AWSSNSSpanData) Kind() SpanKind {
	return ExitSpanKind
}

// AWSSNSSpanTags contains fields within the `data.sns` section of an OT span document
type AWSSNSSpanTags struct {
	// TopicARN is the topic ARN of an SNS message
	TopicARN string `json:"topic,omitempty"`
	// TargetARN is the target ARN of an SNS message
	TargetARN string `json:"target,omitempty"`
	// Phone is the phone no. of an SNS message
	Phone string `json:"phone,omitempty"`
	// Subject is the subject of an SNS message
	Subject string `json:"subject,omitempty"`
	// Error is an optional error returned by AWS API
	Error string `json:"error,omitempty"`
}

// newAWSSNSSpanTags extracts AWS SNS span tags from a tracer span
func newAWSSNSSpanTags(span *spanS) AWSSNSSpanTags {
	var tags AWSSNSSpanTags
	for k, v := range span.Tags {
		switch k {
		case "sns.topic":
			readStringTag(&tags.TopicARN, v)
		case "sns.target":
			readStringTag(&tags.TargetARN, v)
		case "sns.phone":
			readStringTag(&tags.Phone, v)
		case "sns.subject":
			readStringTag(&tags.Subject, v)
		case "sns.error":
			readStringTag(&tags.Error, v)
		}
	}

	return tags
}

// AWSDynamoDBSpanData represents the `data` section of a AWS DynamoDB span sent within an OT span document
type AWSDynamoDBSpanData struct {
	SpanData
	Tags AWSDynamoDBSpanTags `json:"sns"`
}

// newAWSDynamoDBSpanData initializes a new AWS DynamoDB span data from tracer span
func newAWSDynamoDBSpanData(span *spanS) AWSDynamoDBSpanData {
	data := AWSDynamoDBSpanData{
		SpanData: NewSpanData(span, AWSDynamoDBSpanType),
		Tags:     newAWSDynamoDBSpanTags(span),
	}

	return data
}

// Kind returns the span kind for a AWS DynamoDB span
func (d AWSDynamoDBSpanData) Kind() SpanKind {
	return ExitSpanKind
}

// AWSDynamoDBSpanTags contains fields within the `data.sns` section of an OT span document
type AWSDynamoDBSpanTags struct {
	// Table is the name of DynamoDB table
	Table string `json:"table,omitempty"`
	// Operation is the operation name
	Operation string `json:"op,omitempty"`
	// Error is an optional name returned by AWS API
	Error string `json:"error,omitempty"`
	// Region is a region from the AWS session config
	Region string `json:"region,omitempty"`
}

// newAWSDynamoDBSpanTags extracts AWS DynamoDB span tags from a tracer span
func newAWSDynamoDBSpanTags(span *spanS) AWSDynamoDBSpanTags {
	var tags AWSDynamoDBSpanTags
	for k, v := range span.Tags {
		switch k {
		case "dynamodb.table":
			readStringTag(&tags.Table, v)
		case "dynamodb.op":
			readStringTag(&tags.Operation, v)
		case "dynamodb.error":
			readStringTag(&tags.Error, v)
		case "dynamodb.region":
			readStringTag(&tags.Region, v)
		}
	}

	return tags
}

// AWSInvokeSpanTags contains fields within the `aws.lambda.invoke` section of an OT span document
type AWSInvokeSpanTags struct {
	// FunctionName is a name of the function which is invoked
	FunctionName string `json:"function"`
	// InvocationType if equal to `Event`, means it is an async invocation
	InvocationType string `json:"type"`
	// Error is an optional error returned by AWS API
	Error string `json:"error,omitempty"`
}

func newAWSDInvokeSpanTags(span *spanS) AWSInvokeSpanTags {
	var tags AWSInvokeSpanTags
	for k, v := range span.Tags {
		switch k {
		case "function":
			readStringTag(&tags.FunctionName, v)
		case "type":
			readStringTag(&tags.InvocationType, v)
		case "error":
			readStringTag(&tags.Error, v)
		}
	}

	return tags
}

// AWSLambdaInvokeSpanData represents the `data` section of a AWS Invoke span sent within an OT span document
type AWSLambdaInvokeSpanData struct {
	SpanData
	Tags AWSInvokeSpanTags `json:"aws.lambda.invoke"`
}

// Kind returns the span kind for a AWS SDK Invoke span
func (d AWSLambdaInvokeSpanData) Kind() SpanKind {
	return ExitSpanKind
}

// Type returns the span type for an AWS SDK Invoke span
func (d AWSLambdaInvokeSpanData) Type() RegisteredSpanType {
	return AWSLambdaInvokeSpanType
}

// newAWSLambdaInvokeSpanData initializes a new AWS Invoke span data from tracer span
func newAWSLambdaInvokeSpanData(span *spanS) AWSLambdaInvokeSpanData {
	data := AWSLambdaInvokeSpanData{
		SpanData: NewSpanData(span, AWSLambdaInvokeSpanType),
		Tags:     newAWSDInvokeSpanTags(span),
	}

	return data
}

// LogSpanData represents the `data` section of a logging span
type LogSpanData struct {
	SpanData
	Tags LogSpanTags `json:"log"`
}

// newLogSpanData initializes a new logging span data from tracer span
func newLogSpanData(span *spanS) LogSpanData {
	return LogSpanData{
		SpanData: NewSpanData(span, LogSpanType),
		Tags:     newLogSpanTags(span),
	}
}

// Kind returns the span kind for a logging span
func (d LogSpanData) Kind() SpanKind {
	return ExitSpanKind
}

// LogSpanTags contains fields within the `data.log` section of an OT span document
type LogSpanTags struct {
	// Message is a string to log
	Message string `json:"message"`
	// Level is an optional log level for this record, e.g. INFO
	Level string `json:"level,omitempty"`
	// Logger is an optional logger name
	Logger string `json:"logger,omitempty"`
	// Error is an optional error string (if any)
	Error string `json:"parameters,omitempty"`
}

func newLogSpanTags(span *spanS) LogSpanTags {
	var tags LogSpanTags
	for k, v := range span.Tags {
		switch k {
		case "log.message":
			readStringTag(&tags.Message, v)
		case "log.level":
			readStringTag(&tags.Level, v)
		case "log.parameters":
			readStringTag(&tags.Error, v)
		case "log.logger":
			readStringTag(&tags.Logger, v)
		}
	}

	return tags
}

// MongoDBSpanData represents the `data` section of a MongoDB client span
type MongoDBSpanData struct {
	SpanData
	Tags MongoDBSpanTags `json:"mongo"`
}

// newMongoDBSpanData initializes a new MongoDB clientspan data from tracer span
func newMongoDBSpanData(span *spanS) MongoDBSpanData {
	return MongoDBSpanData{
		SpanData: NewSpanData(span, MongoDBSpanType),
		Tags:     newMongoDBSpanTags(span),
	}
}

// RedisSpanData represents the `data` section of a Redis client span
type RedisSpanData struct {
	SpanData
	Tags RedisSpanTags `json:"redis"`
}

// newRedisSpanData initializes a new Redis clientspan data from tracer span
func newRedisSpanData(span *spanS) RedisSpanData {
	return RedisSpanData{
		SpanData: NewSpanData(span, RedisSpanType),
		Tags:     newRedisSpanTags(span),
	}
}

// Kind returns the span kind for a Redis client span
func (d RedisSpanData) Kind() SpanKind {
	return ExitSpanKind
}

// Kind returns the span kind for a MongoDB client span
func (d MongoDBSpanData) Kind() SpanKind {
	return ExitSpanKind
}

// MongoDBSpanTags contains fields within the `data.mongo` section of an OT span document
type MongoDBSpanTags struct {
	// Service is the MongoDB server address in form of host:port
	Service string `json:"service"`
	// Namespace is the namespace name
	Namespace string `json:"namespace"`
	// Command is the name of the command initiated the span
	Command string `json:"command"`
	// Query is an optional query passed with command
	Query string `json:"query,omitempty"`
	// JSON is an optional JSON aggregation provided with command
	JSON string `json:"json,omitempty"`
	// Filter is an optional filter passed with command
	Filter string `json:"filter,omitempty"`
	// Error is an optional error message
	Error string `json:"error,omitempty"`
}

func newMongoDBSpanTags(span *spanS) MongoDBSpanTags {
	var tags MongoDBSpanTags
	for k, v := range span.Tags {
		switch k {
		case "mongo.service":
			readStringTag(&tags.Service, v)
		case "mongo.namespace":
			readStringTag(&tags.Namespace, v)
		case "mongo.command":
			readStringTag(&tags.Command, v)
		case "mongo.query":
			readStringTag(&tags.Query, v)
		case "mongo.json":
			readStringTag(&tags.JSON, v)
		case "mongo.filter":
			readStringTag(&tags.Filter, v)
		case "mongo.error":
			readStringTag(&tags.Error, v)
		}
	}

	return tags
}

// PostgreSQLSpanData represents the `data` section of a PostgreSQL client span
type PostgreSQLSpanData struct {
	SpanData
	Tags postgreSQLSpanTags `json:"pg"`
}

// newPostgreSQLSpanData initializes a new PostgreSQL client span data from tracer span
func newPostgreSQLSpanData(span *spanS) PostgreSQLSpanData {
	return PostgreSQLSpanData{
		SpanData: NewSpanData(span, PostgreSQLSpanType),
		Tags:     newPostgreSQLSpanTags(span),
	}
}

// Kind returns the span kind for a PostgreSQL client span
func (d PostgreSQLSpanData) Kind() SpanKind {
	return ExitSpanKind
}

// postgreSQLSpanTags contains fields within the `data.pg` section of an OT span document
type postgreSQLSpanTags struct {
	Host string `json:"host"`
	Port string `json:"port"`
	DB   string `json:"db"`
	User string `json:"user"`
	Stmt string `json:"stmt"`

	Error string `json:"error,omitempty"`
}

func newPostgreSQLSpanTags(span *spanS) postgreSQLSpanTags {
	var tags postgreSQLSpanTags
	for k, v := range span.Tags {
		switch k {
		case "pg.host":
			readStringTag(&tags.Host, v)
		case "pg.port":
			readStringTag(&tags.Port, v)
		case "pg.db":
			readStringTag(&tags.DB, v)
		case "pg.stmt":
			readStringTag(&tags.Stmt, v)
		case "pg.user":
			readStringTag(&tags.User, v)
		case "pg.error":
		}
	}
	return tags
}

// RedisSpanTags contains fields within the `data.redis` section of an OT span document
type RedisSpanTags struct {
	// Connection is the host and port where the Redis server is running
	Connection string `json:"connection"`
	// Command is the Redis command being executed
	Command string `json:"command"`
	// Subcommands is the list of commands queued when a transaction starts, eg: by using the MULTI command
	Subcommands []string `json:"subCommands,omitempty"`
	// Error is the optional error that can be thrown by Redis when executing a command
	Error string `json:"error,omitempty"`
}

func newRedisSpanTags(span *spanS) RedisSpanTags {
	var tags RedisSpanTags
	for k, v := range span.Tags {
		switch k {
		case "redis.connection":
			readStringTag(&tags.Connection, v)
		case "redis.command":
			readStringTag(&tags.Command, v)
		case "redis.subCommands":
			readArrayStringTag(&tags.Subcommands, v)
		case "redis.error":
			readStringTag(&tags.Error, v)
		}
	}

	return tags
}

type AZFSpanTags struct {
	Name         string `json:"name,omitempty"`
	FunctionName string `json:"functionname,omitempty"`
	MethodName   string `json:"methodname,omitempty"`
	Trigger      string `json:"triggername,omitempty"`
	Runtime      string `json:"runtime,omitempty"`
	Error        string `json:"error,omitempty"`
}

func newAZFSpanTags(span *spanS) AZFSpanTags {
	var tags AZFSpanTags
	for k, v := range span.Tags {
		switch k {
		case "azf.name":
			readStringTag(&tags.Name, v)
		case "azf.functionname":
			readStringTag(&tags.FunctionName, v)
		case "azf.methodname":
			readStringTag(&tags.MethodName, v)
		case "azf.triggername":
			readStringTag(&tags.Trigger, v)
		case "azf.runtime":
			readStringTag(&tags.Runtime, v)
		}
	}

	return tags
}

type AZFSpanData struct {
	SpanData
	Tags AZFSpanTags `json:"azf"`
}

func newAZFSpanData(span *spanS) AZFSpanData {
	return AZFSpanData{
		SpanData: NewSpanData(span, AzureFunctionType),
		Tags:     newAZFSpanTags(span),
	}
}

// Kind returns instana.EntrySpanKind for server spans and instana.ExitSpanKind otherwise
func (d AZFSpanData) Kind() SpanKind {
	return EntrySpanKind
}

// GraphQLSpanData represents the `data` section of a GraphQL span sent within an OT span document
type GraphQLSpanData struct {
	SpanData
	Tags GraphQLSpanTags `json:"graphql"`

	clientSpan bool
}

// newGraphQLSpanData initializes a new HTTP span data from tracer span
func newGraphQLSpanData(span *spanS) GraphQLSpanData {
	data := GraphQLSpanData{
		SpanData: NewSpanData(span, RegisteredSpanType(span.Operation)),
		Tags:     newGraphQLSpanTags(span),
	}

	kindTag := span.Tags[string(ext.SpanKind)]
	data.clientSpan = kindTag == ext.SpanKindRPCClientEnum || kindTag == string(ext.SpanKindRPCClientEnum)

	return data
}

// Kind returns instana.EntrySpanKind for server spans and instana.ExitSpanKind otherwise
func (d GraphQLSpanData) Kind() SpanKind {
	if d.clientSpan {
		return ExitSpanKind
	}

	return EntrySpanKind
}

// GraphQLSpanTags contains fields within the `data.graphql` section of an OT span document
type GraphQLSpanTags struct {
	OperationName string              `json:"operationName,omitempty"`
	OperationType string              `json:"operationType,omitempty"`
	Fields        map[string][]string `json:"fields,omitempty"`
	Args          map[string][]string `json:"args,omitempty"`
	Error         string              `json:"error,omitempty"`
}

// newGraphQLSpanTags extracts GraphQL-specific span tags from a tracer span
func newGraphQLSpanTags(span *spanS) GraphQLSpanTags {
	var tags GraphQLSpanTags
	for k, v := range span.Tags {
		switch k {
		case "graphql.operationName":
			readStringTag(&tags.OperationName, v)
		case "graphql.operationType":
			readStringTag(&tags.OperationType, v)
		case "graphql.fields":
<<<<<<< HEAD
			readMapOfStringSlices(&tags.Fields, v)
		case "graphql.args":
			readMapOfStringSlices(&tags.Args, v)
=======
			readMapOfStringSlicesTag(&tags.Fields, v)
		case "graphql.args":
			readMapOfStringSlicesTag(&tags.Args, v)
>>>>>>> c9ac1694
		case "graphql.error":
			readStringTag(&tags.Error, v)
		}
	}

	return tags
}<|MERGE_RESOLUTION|>--- conflicted
+++ resolved
@@ -56,11 +56,7 @@
 	RabbitMQSpanType = RegisteredSpanType("rabbitmq")
 	// Azure function span
 	AzureFunctionType = RegisteredSpanType("azf")
-<<<<<<< HEAD
-	// Azure function span
-=======
 	// GraphQL server span
->>>>>>> c9ac1694
 	GraphQLServerType = RegisteredSpanType("graphql.server")
 )
 
@@ -1607,15 +1603,9 @@
 		case "graphql.operationType":
 			readStringTag(&tags.OperationType, v)
 		case "graphql.fields":
-<<<<<<< HEAD
-			readMapOfStringSlices(&tags.Fields, v)
-		case "graphql.args":
-			readMapOfStringSlices(&tags.Args, v)
-=======
 			readMapOfStringSlicesTag(&tags.Fields, v)
 		case "graphql.args":
 			readMapOfStringSlicesTag(&tags.Args, v)
->>>>>>> c9ac1694
 		case "graphql.error":
 			readStringTag(&tags.Error, v)
 		}
