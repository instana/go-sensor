--- conflicted
+++ resolved
@@ -23,18 +23,11 @@
 	CollectableHTTPHeaders []string
 
 	// agentOverrideSecrets flag is used to override the secret matcher configuration received from the agent.
-<<<<<<< HEAD
-	// If the INSTANA_SECRETS environment variable is set, it will take the highest priority.
-	// If not, then the "Secrets" configured in the code will be given preference.
-	// If neither of these is available, the configuration from the agent will be used.
-	//
-=======
 	// This flag will be set during the init collector process, and the following logic will apply:
 	//
 	// - If the INSTANA_SECRETS environment variable is set, it will be given the highest priority.
 	// - If not, the "Secrets" configured within the code will be preferred.
 	// - If neither of the above is available, the configuration received from the agent will be used.
->>>>>>> e5e8bca0
 	agentOverrideSecrets bool
 }
 
